# byutpl

byutpl (Brigham Young University Thermophysical Properties Laboratory)
is a suite of tools for chemical and other engineers to
1. perform thermodynamic calculations using cubic equations of
state and
2. obtain thermophysical properties for a limited set
of compunds.

Its target audience is students in chemical and mechanical engineering
majors. Before using this tool, students should fully understand the 
principles behind the calculations being performed.

It is most useful for courses in **thermodynamics**, **fluids**, and
**heat and mass transfer**.

# Dependencies
- numpy
- scipy

# Usage
## Available Packages
### Import the module for the Soave, Redlich, Kwong equation of state
```import byutpl.eos.srk as srk```
### Import the module for the Peng-Robinson equation of state
```import byutpl.eos.pr as pr```
### Import the modules for the properties of water
```import byutpl.properties.water as wtr```
### Import the package for the properties of air
```import byutpl.properties.air as air```
### Import the package for the properties of benzene
```import byutpl.properties.benzene as bzn```

## Example Commands
<<<<<<< HEAD
The following command returns the residual heat capacity calculated from 
the Soave, Redlich, Kwong equation of state at 300 K
=======
The following command returns the residual heat capacity in units of J/mol,
calculated using the Soave, Redlich, Kwong equation of state, at 300 K
>>>>>>> c60b496c
and 500000 Pa for the liquid phase of the compound described by 
- critical temperature = 369 K 
- critical pressure = 4800000 Pa 
- acentric factor = 0.81

```srk.hrl(300,5E5,369,48E5,0.81)```

The following command returns the liquid viscosity of water at 400 K in units of Pa*s

```wtr.lvs(400)```

## Complete Documentation
For complete lists of functions, properties, and units use the 
```help()``` function after importing the respective module. e.g.
```help(srk)```
```help(pr)```
```help(wtr)```
```help(air)```
```help(bzn)```

# Developer
Thomas A. Knotts

Brigham Young University Thermophysical Properties Laboratory

knotts.byu.edu(http://knotts.byu.edu/)

# License
GPL(https://www.gnu.org/licenses/gpl-3.0.txt)
 <|MERGE_RESOLUTION|>--- conflicted
+++ resolved
@@ -32,13 +32,8 @@
 ```import byutpl.properties.benzene as bzn```
 
 ## Example Commands
-<<<<<<< HEAD
-The following command returns the residual heat capacity calculated from 
-the Soave, Redlich, Kwong equation of state at 300 K
-=======
 The following command returns the residual heat capacity in units of J/mol,
 calculated using the Soave, Redlich, Kwong equation of state, at 300 K
->>>>>>> c60b496c
 and 500000 Pa for the liquid phase of the compound described by 
 - critical temperature = 369 K 
 - critical pressure = 4800000 Pa 
